--- conflicted
+++ resolved
@@ -165,21 +165,8 @@
 Usage: topiary [OPTIONS] <--language <LANGUAGE>|--input-files [<INPUT_FILES>...]>
 
 Options:
-<<<<<<< HEAD
-  -l, --language <LANGUAGE>             Which language to parse and format [possible values: json, nickel, ocaml, ocaml-interface, ocamllex, toml]
-  -f, --input-files [<INPUT_FILES>...]  Path to an input file or multiple input files. If omitted, or equal to "-", read from standard input. If multiple files are provided, `in_place` is assumed [default: -]
-  -q, --query <QUERY>                   Which query file to use
-  -o, --output-file <OUTPUT_FILE>       Path to an output file. If omitted, or equal to "-", write to standard output
-  -i, --in-place                        Format the input files in place
-  -v, --visualise[=<OUTPUT_FORMAT>]     Visualise the syntax tree, rather than format [possible values: json, dot]
-  -s, --skip-idempotence                Do not check that formatting twice gives the same output
-      --output-configuration            Output the full configuration to stderr before continuing
-  -t, --tolerate-parsing-errors         Format as much as possible even if some of the input causes parsing errors
-  -h, --help                            Print help
-  -V, --version                         Print version
-=======
   -l, --language <LANGUAGE>
-          Which language to parse and format [possible values: json, nickel, ocaml, ocaml-interface, toml]
+          Which language to parse and format [possible values: json, nickel, ocaml, ocaml-interface, ocamllex, toml]
   -f, --input-files [<INPUT_FILES>...]
           Path to an input file or multiple input files. If omitted, or equal to "-", read from standard input. If multiple files are provided, `in_place` is assumed [default: -]
   -q, --query <QUERY>
@@ -204,7 +191,6 @@
           Print help
   -V, --version
           Print version
->>>>>>> d3a3add4
 ```
 
 Language selection is based on precedence, in the following order:
